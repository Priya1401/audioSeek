--- conflicted
+++ resolved
@@ -16,13 +16,4 @@
 EXPOSE 8501
 
 # Run Streamlit on the PORT that Cloud Run provides
-<<<<<<< HEAD
-CMD streamlit run app.py \
-    --server.port=$PORT \
-    --server.address=0.0.0.0 \
-    --server.headless=true \
-    --server.runOnSave=true \
-    --server.fileWatcherType=poll
-=======
-CMD streamlit run app.py --server.port=$PORT --server.address=0.0.0.0 --server.headless=true --server.maxUploadSize=2000
->>>>>>> f2ef357b
+CMD streamlit run app.py --server.port=$PORT --server.address=0.0.0.0 --server.headless=true --server.maxUploadSize=2000