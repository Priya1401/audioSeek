--- conflicted
+++ resolved
@@ -34,14 +34,9 @@
 import google.auth
 from google.cloud import storage
 from google.auth.transport.requests import requests as google_requests
-<<<<<<< HEAD
-import os
-
-=======
 from google.auth import impersonated_credentials
 import os
 import logging
->>>>>>> 7c183be5
 router = APIRouter()
 
 # Global metadata DB instance
@@ -60,8 +55,13 @@
 bucket_name = os.getenv("GCP_BUCKET_NAME", "audioseek-bucket")
 bucket = storage_client.bucket(bucket_name)
 
-<<<<<<< HEAD
-=======
+# Get GCP credentials
+credentials, project = google.auth.default()
+
+storage_client = storage.Client(credentials=credentials, project=project)
+bucket_name = os.getenv("GCP_BUCKET_NAME", "audioseek-bucket")
+bucket = storage_client.bucket(bucket_name)
+
 def get_signing_credentials(current_creds):
     """
     Returns credentials capable of signing bytes (for GCS signed URLs).
@@ -92,7 +92,6 @@
         logging.error(f"Failed to create signing credentials: {e}")
         return current_creds
 
->>>>>>> 7c183be5
 
 # --------------------------------------------------------
 # TRANSCRIPTION ENDPOINT  (NEW)
@@ -544,4 +543,4 @@
         }
 
     else:
-        raise HTTPException(400, "Unsupported file format. Upload .mp3, .wav, or .zip")+        raise HTTPException(400, "Unsupported file format. Upload .mp3, .wav, or .zip")
