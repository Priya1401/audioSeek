--- conflicted
+++ resolved
@@ -218,13 +218,7 @@
       GCP_BUCKET_NAME: ${GCS_BUCKET_NAME:-audioseek-bucket}
       FIRESTORE_DB: audioseek-users
       VECTOR_DB_TYPE: ${VECTOR_DB_TYPE:-gcp}
-<<<<<<< HEAD
-      OLLAMA_HOST: "http://ollama:11434"
-      LLM_PROVIDER: ${LLM_PROVIDER}
-      GROQ_API_KEY: ${GROQ_API_KEY}
-=======
       METADATA_DB_PATH: /app/data/audiobook_metadata.db
->>>>>>> 932d606e
       # MLflow Tracking
       MLFLOW_TRACKING_URI: "http://mlflow:5001"
       MLFLOW_EXPERIMENT_NAME: "AudioSeek-Processing"
